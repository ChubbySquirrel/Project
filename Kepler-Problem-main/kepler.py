#==============================================================
# Test bank for ODE integrators. 
# Containing the functions
#
#   ode_init        : initializes ODE problem, setting functions and initial values
#   ode_check       : performs tests on results (plots, sanity checks)
#   main            : calls the rest. Calling sequence: kepler.py euler 3 
#
#==============================================================
# required libraries
import argparse	                 # allows us to deal with arguments to main()
from argparse import RawTextHelpFormatter
import numpy as np               # numerical routines (arrays, math functions etc)
import math
import matplotlib.pyplot as plt  # plotting commands
import globalvar                 # interface for global variables

import ode_integrators as odeint # contains the drivers for ODE integration
import ode_step as step          # the stepper functions
import ode_dydx as dydx          # contains the RHS functions for selected problems.
import ode_bvp  as bvp           # contains the boundary value functions for selected problems.
import ode_jac  as jac           # contains definitions of Jacobians for various problems
import gc

#==============================================================
# functions
#==============================================================
# function mass,eps,rap,vorb,torb = get_planetdata(which)
#
# Returns planetary orbit data
#
# input:
#   which: integer array with elements between 1 and 8, with 1: Mercury...8: Neptune
# output:
#   mass: planet mass in kg
#   eps : eccentricity
#   rap : aphelion distance (in km)
#   vorb: aphelion velocity (in km/s)
#   torb: orbital period (in years)
#---------------------------------------------------------------

def get_planetdata(which):
    nplanets             = len(which)
    mass                 = np.array([1.989e30,3.3011e23,4.8675e24,5.972e24,6.41e23,1.89819e27,5.6834e26,8.6813e25,1.02413e26])
    eps                  = np.array([0.0,0.205,0.0067,0.0167,0.0934,0.0489,0.0565,0.0457,0.0113])
    rap                  = np.array([0.0,6.9816e10,1.0894e11,1.52139e11,2.49232432e11,8.1662e11,1.5145e12,3.00362e12,4.54567e12])
    vorb                 = np.array([0.0,3.87e4,3.479e4,2.929e4,2.197e4,1.244e4,9.09e3,6.49e3,5.37e3])
    yrorb                = np.array([0.0,0.241,0.615,1.0,1.881,1.1857e1,2.9424e1,8.3749e1,1.6373e2])
    rmass                = np.zeros(nplanets+1)
    reps                 = np.zeros(nplanets+1)
    rrap                 = np.zeros(nplanets+1)
    rvorb                = np.zeros(nplanets+1)
    ryrorb               = np.zeros(nplanets+1)
    rmass [0]            = mass [0]
    rmass [1:nplanets+1] = mass [which]
    reps  [1:nplanets+1] = eps  [which]
    rrap  [1:nplanets+1] = rap  [which]
    rvorb [1:nplanets+1] = vorb [which]
    ryrorb[1:nplanets+1] = yrorb[which]
    return rmass,reps,rrap,rvorb,ryrorb

def get_interdata(which):
    # halley, moon
    nplanets             = 1
    mass                 = np.array([2.2e14, 7.35e22])
    eps                  = np.array([0, 0])
    rap                  = np.array([5e13, 5e13])
    vorb                 = np.array([1e3, 1e3])
    yrorb                = np.array([1.6373e2, 1.6373e2])
    rmass                = np.zeros(nplanets)
    reps                 = np.zeros(nplanets)
    rrap                 = np.zeros(nplanets)
    rvorb                = np.zeros(nplanets)
    ryrorb               = np.zeros(nplanets)
    rmass [0:nplanets] = mass [which]
    reps  [0:nplanets] = eps  [which]
    rrap  [0:nplanets] = rap  [which]
    rvorb [0:nplanets] = vorb [which]
    ryrorb[0:nplanets] = yrorb[which]
    return rmass,reps,rrap,rvorb,ryrorb

#==============================================================
# function fRHS,x0,y0,x1 = ode_init(iprob,stepper)
#
# Initializes derivative function, parameters, and initial conditions
# for ODE integration.
#
# input: 
#   iprob:   problem parameter
#   stepper: euler
#            rk2
#            rk4
#            rk45
# output:
#   fINT   : function handle for integrator (problem) type: initial or boundary value problem (ode_ivp or ode_bvp)
#   fORD   : function handle for integrator order (euler, rk2, rk4, rk45). 
#            Note: symplectic integrators require euler.
#   fRHS   : function handle for RHS of ODE. Needs to return vector dydx of same size as y0.
#   fBVP   : function handle for boundary values in case fINT == ode_bvp.
#   fJAC   : functino handle for Jacobian required for implicit integration. Default = None
#   x0     : starting x
#   y0     : starting y(x0)
#   x1     : end x
#--------------------------------------------------------------

def ode_init(stepper,planet,usesymp):

    fBVP = None # default: IVP, but see below.
    fJAC = None # default: explicit integrators (don't need Jacobian)
    eps  = None  # default: fixed stepsize integrators don't need eps
    if (usesymp==1):
        stepper = 'euler'
        fRHS    = dydx.keplerdirect_symp1
    elif (usesymp==2):
        stepper = 'euler'
        fRHS    = dydx.keplerdirect_symp2
    else:
        fRHS    = dydx.keplerdirect
    if (stepper == 'euler'):
        fORD = step.euler
    elif (stepper == 'rk2'):
        fORD = step.rk2
    elif (stepper == 'rk4'):
        fORD = step.rk4
    elif (stepper == 'rk45'):
        fORD = step.rk45
    elif (stepper == 'rk5'):
        fORD = step.rk5
    elif (stepper == 'eulersi'):
        fORD = step.eulersi
    elif (stepper == 'kr4si'):
        fORD = step.kr4si
    elif (stepper == 'rb34si'):
        fORD = step.rb34si
    else:
        raise Exception('[ode_init]: invalid stepper value: %s' % (stepper))

    print('[ode_init]: initializing Kepler problem')
    # We set the initial positions, assuming orbit starts at aphel.
    # Units are different here. We set G=1, L=1AU, t=1yr. This results
    # a set scale for the mass, as below.
    AU      = 1.495979e11               # AU in meters
    year    = 3.6e3*3.65e2*2.4e1        # year in seconds
    if (planet != "all"):
        mass,eps,r_aphel,v_orb,yr_orb = get_planetdata(np.array([int(planet)]))
    elif (planet == "all"):
        mass,eps,r_aphel,v_orb,yr_orb = get_planetdata(np.array([5,6,7,8]))
        # mass,eps,r_aphel,v_orb,yr_orb = get_planetdata(np.array([1,2,3,4,5,6,7,8]))
    else:
        raise Exception('[ode_init]: invalid planet: %' % (planet))

    gnewton = 6.67408e-11
    uLeng   = AU
    uTime   = year
    uVelo   = uLeng/uTime
    uAcce   = uVelo/uTime
    uMass   = uAcce*uLeng*uLeng/gnewton # ???
    masscu  = mass/uMass
    rapcu   = r_aphel/uLeng
    velcu   = v_orb/uVelo
    # Set initial conditions. All objects are aligned along x-axis, with planets to positive x, sun to negative x.
    rapcu[0]= -np.sum(masscu*rapcu)/masscu[0]
    velcu[0]= -np.sum(masscu*velcu)/masscu[0]

<<<<<<< HEAD
    nstepyr = stpyr                          # number of steps per year
    nyears  = int(np.ceil(np.max(yr_orb)))
    x0      = 0.0                          # starting at t=0
    #x1      = nyears*year/uTime            # end time in years
    x1      = total_years
=======
    nstepyr = 10**4                          # number of steps per year
    nyears  = int(np.ceil(np.max(yr_orb)))
    x0      = 0.0                          # starting at t=0
    #x1      = nyears*year/uTime            # end time in years
    x1      = 10**5
>>>>>>> d2223457
    nstep   = nyears*nstepyr               # thus, each year is resolved by nstepyr integration steps
    nbodies = mass.size                    # number of objects
    y0      = np.zeros(4*nbodies)
    par     = np.zeros(nbodies+1)          # number of parameters
    par[0]  = 1.0
    for k in range(nbodies):               # fill initial condition array and parameter array
        y0[2*k]             = rapcu[k]
        y0[2*k+1]           = 0.0
        y0[2*(nbodies+k)]   = 0.0
        y0[2*(nbodies+k)+1] = velcu[k]
        par[k+1]            = masscu[k]
    fINT    = odeint.ode_ivp
    eps     = 1e-8


    globalvar.set_odepar(par)
    return fINT,fORD,fRHS,fBVP,fJAC,x0,y0,x1,nstep,eps

#==============================================================
# function ode_check(x,y)
#
# Performs problem-dependent tests on results.
#
# input: 
#   iinteg   : integrator type
#   x    :  independent variable
#   y    :  integration result
#   it   :  number of substeps used. Only meaningful for RK45 (iinteg = 4). 
#--------------------------------------------------------------

def ode_check(x,y,it):
    # limit datapoints so that they are plottable
    max_datapoint = 10**5
    if y.shape[1]>max_datapoint:
        factor = y.shape[1]/max_datapoint
        x = x[::int(np.ceil(factor))]
        y = y[:, ::int(np.ceil(factor))]
        it = it[::int(np.ceil(factor))]


    # for the direct Kepler problem, we check for energy and angular momentum conservation,
    # and for the center-of-mass position and velocity
    color   = ['black','green','cyan','blue','red','black','black','black','black']
    n       = x.size
    par     = globalvar.get_odepar()
    npar    = par.size
    nbodies = par.size-1
    gnewton = par[0]
    masses  = par[1:npar]
    Egrav   = np.zeros(n)
    indx    = 2*np.arange(nbodies)
    indy    = 2*np.arange(nbodies)+1
    indvx   = 2*np.arange(nbodies)+2*nbodies
    indvy   = 2*np.arange(nbodies)+2*nbodies+1
    E       = np.zeros(n) # total energy
    Lphi    = np.zeros(n) # angular momentum
    R       = np.sqrt(np.power(y[indx[0],:]-y[indx[1],:],2)+np.power(y[indy[0],:]-y[indy[1],:],2))
    Rs      = np.zeros(n) # center of mass position
    vs      = np.zeros(n) # center of mass velocity

    print("Ode_check running:")
    for k in range(n):
        if k%((int)(n/100))==0:
            print("", end="\r")
            print("Part 1: "+str((int)(k/n*100))+"%", end="")

        E[k]    = 0.5*np.sum(masses*(np.power(y[indvx,k],2)+np.power(y[indvy,k],2)))
        Lphi[k] = np.sum(masses*(y[indx,k]*y[indvy,k]-y[indy,k]*y[indvx,k]))
        Rsx     = np.sum(masses*y[indx,k])/np.sum(masses)
        Rsy     = np.sum(masses*y[indy,k])/np.sum(masses)
        vsx     = np.sum(masses*y[indvx,k])/np.sum(masses)
        vsy     = np.sum(masses*y[indvy,k])/np.sum(masses)
        Rs[k]   = np.sqrt(Rsx*Rsx+Rsy*Rsy)
        vs[k]   = np.sqrt(vsx*vsx+vsy*vsy)
    for j in range(nbodies):
        print("", end="\r")
        print("Part 2: "+str(j)+" out of "+str(nbodies), end="")

        for i in range(j): # preventing double summation. Still O(N^2) though.
            dx    = y[indx[j],:]-y[indx[i],:]
            dy    = y[indy[j],:]-y[indy[i],:]
            Rt    = np.sqrt(dx*dx+dy*dy)
            Egrav = Egrav - gnewton*masses[i]*masses[j]/Rt
    E       = E + Egrav
    E       = E/E[0]
    Lphi    = Lphi/Lphi[0]
    #for k in range(n): print('k=%7i t=%13.5e E/E0=%20.12e L/L0=%20.12e Rs=%10.2e vs=%10.2e' % (k,x[k],E[k],Lphi[k],Rs[k],vs[k]))
    Eplot   = E-1.0
    Lplot   = Lphi-1.0

    # now plot everything
    # (1) the orbits
    xmin    = np.min(y[indx,:])
    xmax    = np.max(y[indx,:])
    ymin    = np.min(y[indy,:])
    ymax    = np.max(y[indy,:])

    #plt.figure(num=1,figsize=(8,8),dpi=100,facecolor='white')
    fig1,ax1 = plt.subplots(1,1)

    #if (1.05*xmin<-100 or 1.05*xmax>100): ax1.set_xlim(-100, 100)
    #else: ax1.set_xlim(1.05*xmin,1.05*xmax)

    #if (1.05*ymin<-100 or 1.05*ymax>100): ax1.set_ylim(-100,100)
    #else: ax1.set_ylim(1.05*ymin,1.05*ymax)

    ax1.set_xlim(-100, 100)
    ax1.set_ylim(-100,100)

    for k in range(nbodies):
        print("", end="\r")
        print("Part 3: "+str(k)+" out of "+str(nbodies), end="")

        ax1.plot(y[indx[k],:],y[indy[k],:],color=color[k],linewidth=1.0,linestyle='-')
    ax1.set_aspect('equal')
    ax1.set_xlabel('x [AU]')
    ax1.set_ylabel('y [AU]')
    # (2) the checks (total energy and angular momentum)
    #plt.figure(num=2,figsize=(8,8),dpi=100,facecolor='white')
    fig2,(ax2,ax3) = plt.subplots(2,1)
    ax2.plot(x,Eplot,linestyle='-',color='black',linewidth=1.0)
    ax2.set_xlabel('t [yr]')
    ax2.set_ylabel('$\Delta$E/E')
    #plt.legend()
    #ax3.subplot(212)
    ax3.plot(x,Lplot,linestyle='-',color='black',linewidth=1.0)
    ax3.set_xlabel('t [yr]')
    ax3.set_ylabel('$\Delta$L/L')

    # print the distance over time
    fig3,(ax31) = plt.subplots(1,1)
    ss = y.shape
    up = 0.0
    for k in range(nbodies):
        print("", end="\r")
        print("Orbital distance: "+str(k)+" out of "+str(nbodies), end="\n")

        orbital_distance = np.zeros(ss[1])
        for j in range(ss[1]):
            if j%((int)(ss[1]/100))==0:
                print("", end="\r")
                print("Progress: "+str((int)(j/ss[1]*100))+"%", end="")

            orbital_distance[j] = (y[indx[k],j]**2+y[indy[k],j]**2)**0.5
        ax31.plot(x, orbital_distance, linestyle='-',color=color[k],linewidth=1.0)
        up = np.max([up, np.max(orbital_distance)])

    ax31.set_ylim(-1.0, np.min([300.0, up])+3)

    plt.tight_layout()
    plt.show()


#==============================================================

# Init the inter-looper, with index being the selector
def inter_init(index):
    fORD = step.euler
    fRHS    = dydx.keplerdirect_symp1
    fBVP = None
    fJAC = None

    print('\n[Post inter-looper]: initializing inter-looper problem')
    # We set the initial positions, assuming orbit starts at aphel.
    # Units are different here. We set G=1, L=1AU, t=1yr. This results
    # a set scale for the mass, as below.
    AU      = 1.495979e11               # AU in meters
    year    = 3.6e3*3.65e2*2.4e1        # year in seconds
    mass,eps,r_aphel,v_orb,yr_orb = get_interdata(index)

    gnewton = 6.67408e-11
    uLeng   = AU
    uTime   = year
    uVelo   = uLeng/uTime
    uAcce   = uVelo/uTime
    uMass   = uAcce*uLeng*uLeng/gnewton # ???
    masscu  = mass/uMass
    rapcu   = r_aphel/uLeng
    velcu   = v_orb/uVelo
    # Set initial conditions. All objects are aligned along x-axis, with planets to positive x, sun to negative x.
    rapcu[0]= -np.sum(masscu*rapcu)/masscu[0]
    velcu[0]= -np.sum(masscu*velcu)/masscu[0]

    nstepyr = 10**2                          # number of steps per year
    nyears  = int(np.ceil(np.max(yr_orb)))
    x0      = 0.0                          # starting at t=0
    #x1      = nyears*year/uTime            # end time in years
    x1      = 10**4
    nstep   = nyears*nstepyr               # thus, each year is resolved by nstepyr integration steps
    nbodies = mass.size                    # number of objects
    y0      = np.zeros(4*nbodies)
    par     = np.zeros(nbodies)          # number of parameters
    for k in range(nbodies):               # fill initial condition array and parameter array
        y0[2*k]             = rapcu[k]
        y0[2*k+1]           = 0.0
        y0[2*(nbodies+k)]   = 0.0
        y0[2*(nbodies+k)+1] = velcu[k]
        par[k]            = masscu[k]
    fINT    = odeint.ode_ivp
    eps     = 1e-8

    globalvar.set_inter(par)

    oldpar = globalvar.get_odepar()
    oldpar[1] = dydx.remining_mass(mlf, total_years)
    oldpar = np.append(oldpar, par)

    globalvar.set_odepar(oldpar)
    return fINT,fORD,fRHS,fBVP,fJAC,x0,y0,x1,nstep,eps


#==============================================================
# main
# 
def main():

    parser = argparse.ArgumentParser(formatter_class=RawTextHelpFormatter)
    parser.add_argument("stepper",type=str,default='euler',
                        help="stepping function:\n"
                             "  explicit updates:\n"
                             "    euler   : Euler step\n"
                             "    rk2     : Runge-Kutta 2nd order\n"
                             "    rk4     : Runge-Kutta 4th order\n"
                             "    rk5     : Runge-Kutta 5th order\n"
                             "    rk45    : RK-Fehlberg\n"
                             "  semi-implicit updates:\n"
                             "    eulersi : Euler step\n"
                             "    kr4si   : Kaps-Rentrop 4th order\n"
                             "    rb34si  : Rosenbrock 4th order\n")
    parser.add_argument("planet",type=str,default='3',
                        help="planet:\n"
                             "  all       : all planets\n"
                             "  [1,...8]  : single planet\n")
    parser.add_argument("--symp",type=int,default=0,
                        help="use symplectic integrator\n")
    parser.add_argument("--mlf",type=int,default=0,
                        help="what mass lose function to use\n")


    args    = parser.parse_args()
    stepper = args.stepper
    planet  = args.planet
    usesymp = args.symp
    global mlf
    mlf     = args.mlf  # mass lose equation selection

    fINT,fORD,fRHS,fBVP,fJAC,x0,y0,x1,nstep,eps = ode_init(stepper,planet,usesymp)
    x,y,it                                      = fINT(fRHS,fORD,fBVP,x0,y0,x1,nstep,fJAC=fJAC,eps=eps,mlf=mlf,stage=0)

    ode_check(x,y,it)

    # inter-looper after the process
    end_y = y[:, -1]
    del y
    gc.collect()
    y = end_y
    fINTI,fORDI,fRHSI,fBVPI,fJACI,x0I,y0I,x1I,nstepI,epsI = inter_init(interlooper)
    neY = np.zeros(int(y.size+y0I.size))
    for k in range(int(y.size/2+1)):
        if k==int(y.size/2):
            neY[k] = y0I[0]
            neY[k+1] = y0I[1]
            neY[int(neY.size/2+k)] = y0I[2]
            neY[int(neY.size/2+k+1)] = y0I[3]
            break
        neY[k] = y[k]
        neY[int(neY.size/2+k)] = y[int(y.size/2+k)]

<<<<<<< HEAD
=======
    #x, y, it = fINT(fRHS,fORD,fBVP,x0,end_y,x1,nstep,fJAC=fJAC,eps=eps,mlf=mlf,stage=1)
    #ode_check(x, y, it)
>>>>>>> d2223457

    xI, yI, itI = fINT(fRHS,fORD,fBVP,x0I,neY,x1I,nstepI,fJAC=fJACI,eps=epsI,mlf=mlf,stage=1)

    ode_check(xI, yI, itI)

#==============================================================

stpyr = 10**2
total_years = 10**3
interlooper = 0
main()

<|MERGE_RESOLUTION|>--- conflicted
+++ resolved
@@ -20,7 +20,6 @@
 import ode_dydx as dydx          # contains the RHS functions for selected problems.
 import ode_bvp  as bvp           # contains the boundary value functions for selected problems.
 import ode_jac  as jac           # contains definitions of Jacobians for various problems
-import gc
 
 #==============================================================
 # functions
@@ -41,7 +40,7 @@
 
 def get_planetdata(which):
     nplanets             = len(which)
-    mass                 = np.array([1.989e30,3.3011e23,4.8675e24,5.972e24,6.41e23,1.89819e27,5.6834e26,8.6813e25,1.02413e26])
+    mass                 = np.array([1.989e30,3.3011e23,4.8675e24,5.972e24,6.41e23,1.89819e27,5.6834e26,8.6813e25,1.02413e26]) 
     eps                  = np.array([0.0,0.205,0.0067,0.0167,0.0934,0.0489,0.0565,0.0457,0.0113])
     rap                  = np.array([0.0,6.9816e10,1.0894e11,1.52139e11,2.49232432e11,8.1662e11,1.5145e12,3.00362e12,4.54567e12])
     vorb                 = np.array([0.0,3.87e4,3.479e4,2.929e4,2.197e4,1.244e4,9.09e3,6.49e3,5.37e3])
@@ -61,12 +60,12 @@
 
 def get_interdata(which):
     # halley, moon
-    nplanets             = 1
+    nplanets             = len(which)
     mass                 = np.array([2.2e14, 7.35e22])
     eps                  = np.array([0, 0])
-    rap                  = np.array([5e13, 5e13])
-    vorb                 = np.array([1e3, 1e3])
-    yrorb                = np.array([1.6373e2, 1.6373e2])
+    rap                  = np.array([2e13, 2e13])
+    vorb                 = np.array([1e-5, 1e-5])
+    yrorb                = np.array([0, 0])
     rmass                = np.zeros(nplanets)
     reps                 = np.zeros(nplanets)
     rrap                 = np.zeros(nplanets)
@@ -155,26 +154,18 @@
     uVelo   = uLeng/uTime
     uAcce   = uVelo/uTime
     uMass   = uAcce*uLeng*uLeng/gnewton # ???
-    masscu  = mass/uMass
+    masscu  = mass/uMass 
     rapcu   = r_aphel/uLeng
     velcu   = v_orb/uVelo
     # Set initial conditions. All objects are aligned along x-axis, with planets to positive x, sun to negative x.
     rapcu[0]= -np.sum(masscu*rapcu)/masscu[0]
     velcu[0]= -np.sum(masscu*velcu)/masscu[0]
 
-<<<<<<< HEAD
-    nstepyr = stpyr                          # number of steps per year
-    nyears  = int(np.ceil(np.max(yr_orb)))
-    x0      = 0.0                          # starting at t=0
-    #x1      = nyears*year/uTime            # end time in years
-    x1      = total_years
-=======
     nstepyr = 10**4                          # number of steps per year
     nyears  = int(np.ceil(np.max(yr_orb)))
     x0      = 0.0                          # starting at t=0
     #x1      = nyears*year/uTime            # end time in years
     x1      = 10**5
->>>>>>> d2223457
     nstep   = nyears*nstepyr               # thus, each year is resolved by nstepyr integration steps
     nbodies = mass.size                    # number of objects
     y0      = np.zeros(4*nbodies)
@@ -214,7 +205,7 @@
         y = y[:, ::int(np.ceil(factor))]
         it = it[::int(np.ceil(factor))]
 
-
+    
     # for the direct Kepler problem, we check for energy and angular momentum conservation,
     # and for the center-of-mass position and velocity
     color   = ['black','green','cyan','blue','red','black','black','black','black']
@@ -257,8 +248,8 @@
             dx    = y[indx[j],:]-y[indx[i],:]
             dy    = y[indy[j],:]-y[indy[i],:]
             Rt    = np.sqrt(dx*dx+dy*dy)
-            Egrav = Egrav - gnewton*masses[i]*masses[j]/Rt
-    E       = E + Egrav
+            Egrav = Egrav - gnewton*masses[i]*masses[j]/Rt 
+    E       = E + Egrav 
     E       = E/E[0]
     Lphi    = Lphi/Lphi[0]
     #for k in range(n): print('k=%7i t=%13.5e E/E0=%20.12e L/L0=%20.12e Rs=%10.2e vs=%10.2e' % (k,x[k],E[k],Lphi[k],Rs[k],vs[k]))
@@ -307,7 +298,6 @@
     # print the distance over time
     fig3,(ax31) = plt.subplots(1,1)
     ss = y.shape
-    up = 0.0
     for k in range(nbodies):
         print("", end="\r")
         print("Orbital distance: "+str(k)+" out of "+str(nbodies), end="\n")
@@ -320,9 +310,6 @@
 
             orbital_distance[j] = (y[indx[k],j]**2+y[indy[k],j]**2)**0.5
         ax31.plot(x, orbital_distance, linestyle='-',color=color[k],linewidth=1.0)
-        up = np.max([up, np.max(orbital_distance)])
-
-    ax31.set_ylim(-1.0, np.min([300.0, up])+3)
 
     plt.tight_layout()
     plt.show()
@@ -332,58 +319,14 @@
 
 # Init the inter-looper, with index being the selector
 def inter_init(index):
-    fORD = step.euler
-    fRHS    = dydx.keplerdirect_symp1
-    fBVP = None
-    fJAC = None
-
-    print('\n[Post inter-looper]: initializing inter-looper problem')
-    # We set the initial positions, assuming orbit starts at aphel.
-    # Units are different here. We set G=1, L=1AU, t=1yr. This results
-    # a set scale for the mass, as below.
-    AU      = 1.495979e11               # AU in meters
-    year    = 3.6e3*3.65e2*2.4e1        # year in seconds
-    mass,eps,r_aphel,v_orb,yr_orb = get_interdata(index)
-
-    gnewton = 6.67408e-11
-    uLeng   = AU
-    uTime   = year
-    uVelo   = uLeng/uTime
-    uAcce   = uVelo/uTime
-    uMass   = uAcce*uLeng*uLeng/gnewton # ???
-    masscu  = mass/uMass
-    rapcu   = r_aphel/uLeng
-    velcu   = v_orb/uVelo
-    # Set initial conditions. All objects are aligned along x-axis, with planets to positive x, sun to negative x.
-    rapcu[0]= -np.sum(masscu*rapcu)/masscu[0]
-    velcu[0]= -np.sum(masscu*velcu)/masscu[0]
-
-    nstepyr = 10**2                          # number of steps per year
-    nyears  = int(np.ceil(np.max(yr_orb)))
-    x0      = 0.0                          # starting at t=0
-    #x1      = nyears*year/uTime            # end time in years
-    x1      = 10**4
-    nstep   = nyears*nstepyr               # thus, each year is resolved by nstepyr integration steps
-    nbodies = mass.size                    # number of objects
-    y0      = np.zeros(4*nbodies)
-    par     = np.zeros(nbodies)          # number of parameters
-    for k in range(nbodies):               # fill initial condition array and parameter array
-        y0[2*k]             = rapcu[k]
-        y0[2*k+1]           = 0.0
-        y0[2*(nbodies+k)]   = 0.0
-        y0[2*(nbodies+k)+1] = velcu[k]
-        par[k]            = masscu[k]
-    fINT    = odeint.ode_ivp
-    eps     = 1e-8
-
-    globalvar.set_inter(par)
-
-    oldpar = globalvar.get_odepar()
-    oldpar[1] = dydx.remining_mass(mlf, total_years)
-    oldpar = np.append(oldpar, par)
-
-    globalvar.set_odepar(oldpar)
-    return fINT,fORD,fRHS,fBVP,fJAC,x0,y0,x1,nstep,eps
+
+
+
+    return
+
+
+
+
 
 
 #==============================================================
@@ -418,7 +361,6 @@
     stepper = args.stepper
     planet  = args.planet
     usesymp = args.symp
-    global mlf
     mlf     = args.mlf  # mass lose equation selection
 
     fINT,fORD,fRHS,fBVP,fJAC,x0,y0,x1,nstep,eps = ode_init(stepper,planet,usesymp)
@@ -429,34 +371,12 @@
     # inter-looper after the process
     end_y = y[:, -1]
     del y
-    gc.collect()
-    y = end_y
-    fINTI,fORDI,fRHSI,fBVPI,fJACI,x0I,y0I,x1I,nstepI,epsI = inter_init(interlooper)
-    neY = np.zeros(int(y.size+y0I.size))
-    for k in range(int(y.size/2+1)):
-        if k==int(y.size/2):
-            neY[k] = y0I[0]
-            neY[k+1] = y0I[1]
-            neY[int(neY.size/2+k)] = y0I[2]
-            neY[int(neY.size/2+k+1)] = y0I[3]
-            break
-        neY[k] = y[k]
-        neY[int(neY.size/2+k)] = y[int(y.size/2+k)]
-
-<<<<<<< HEAD
-=======
+
     #x, y, it = fINT(fRHS,fORD,fBVP,x0,end_y,x1,nstep,fJAC=fJAC,eps=eps,mlf=mlf,stage=1)
     #ode_check(x, y, it)
->>>>>>> d2223457
-
-    xI, yI, itI = fINT(fRHS,fORD,fBVP,x0I,neY,x1I,nstepI,fJAC=fJACI,eps=epsI,mlf=mlf,stage=1)
-
-    ode_check(xI, yI, itI)
-
-#==============================================================
-
-stpyr = 10**2
-total_years = 10**3
-interlooper = 0
+
+#==============================================================
+
+
 main()
 
