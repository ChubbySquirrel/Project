--- conflicted
+++ resolved
@@ -100,9 +100,6 @@
     py          = y[indvy]*masses # but for consistency with derivation.
     qx          = y[indx]
     qy          = y[indy]
-<<<<<<< HEAD
-
-=======
     
      #=========================================================================
     #change in momentum from solar mass:
@@ -151,7 +148,6 @@
         delpy[i] *= y[indy[i]]/(orbital_distance[i])
     px += delpx
     py += delpy
->>>>>>> d2223457
     #=========================================================================
     for i in range(nbodies):
         for j in range(nbodies):
@@ -171,12 +167,9 @@
     dydx[indvx]= -pHpq[indx]/masses
     dydx[indvy]= -pHpq[indy]/masses
 
-<<<<<<< HEAD
-=======
    
     pass
 
->>>>>>> d2223457
     return dydx
 
 
